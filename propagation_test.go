package zipkintracer_test

import (
	"bytes"
	"net/http"
	"reflect"
	"testing"
	"time"

	"github.com/davecgh/go-spew/spew"
	opentracing "github.com/opentracing/opentracing-go"

	zipkintracer "github.com/openzipkin/zipkin-go-opentracing"
	"github.com/openzipkin/zipkin-go-opentracing/flag"
)

type verbatimCarrier struct {
	zipkintracer.Context
	b map[string]string
}

var _ zipkintracer.DelegatingCarrier = &verbatimCarrier{}

func (vc *verbatimCarrier) SetBaggageItem(k, v string) {
	vc.b[k] = v
}

func (vc *verbatimCarrier) GetBaggage(f func(string, string)) {
	for k, v := range vc.b {
		f(k, v)
	}
}

func (vc *verbatimCarrier) SetState(tID, sID uint64, pId *uint64, sampled bool, flags flag.Flags) {
	vc.Context = zipkintracer.Context{TraceID: tID, SpanID: sID, ParentSpanID: pId, Sampled: sampled, Flags: flags}
}

func (vc *verbatimCarrier) State() (traceID, spanID uint64, parentSpanID *uint64, sampled bool, flags flag.Flags) {
	return vc.Context.TraceID, vc.Context.SpanID, vc.Context.ParentSpanID, vc.Context.Sampled, vc.Context.Flags
}

func TestSpanPropagator(t *testing.T) {
	const op = "test"
	recorder := zipkintracer.NewInMemoryRecorder()
	tracer, err := zipkintracer.NewTracer(
		recorder,
		zipkintracer.ClientServerSameSpan(true),
		zipkintracer.DebugMode(true),
	)
	if err != nil {
		t.Fatalf("Unable to create Tracer: %+v", err)
	}
	sp := tracer.StartSpan(op)
	sp.Context().SetBaggageItem("foo", "bar")

	tmc := opentracing.HTTPHeaderTextMapCarrier(http.Header{})
	tests := []struct {
		typ, carrier interface{}
	}{
		{zipkintracer.Delegator, zipkintracer.DelegatingCarrier(&verbatimCarrier{b: map[string]string{}})},
		{opentracing.Binary, &bytes.Buffer{}},
		{opentracing.TextMap, tmc},
	}

	for i, test := range tests {
		if err := tracer.Inject(sp.Context(), test.typ, test.carrier); err != nil {
			t.Fatalf("%d: %v", i, err)
		}
		extractedContext, err := tracer.Extract(test.typ, test.carrier)
		if err != nil {
			t.Fatalf("%d: %v", i, err)
		}
		childSpan := tracer.StartSpan(op, opentracing.ChildOf(extractedContext))
		childSpan.Finish()
	}
	sp.Finish()

	spans := recorder.GetSpans()
	if a, e := len(spans), len(tests)+1; a != e {
		t.Fatalf("expected %d spans, got %d", e, a)
	}

	// The last span is the original one.
	exp, spans := spans[len(spans)-1], spans[:len(spans)-1]
	exp.Duration = time.Duration(123)
	exp.Start = time.Time{}.Add(1)

	for i, sp := range spans {
<<<<<<< HEAD
		if a, e := sp.ParentSpanID, exp.ParentSpanID; a != e {
			t.Errorf("%d: wanted %+v, got %+v", i, spew.Sdump(exp), spew.Sdump(sp))
=======
		if a, e := sp.ParentSpanID, exp.SpanID; a != e {
>>>>>>> a0a23de2
			t.Fatalf("%d: ParentSpanID %d does not match expectation %d", i, a, e)
		} else {
			// Prepare for comparison.
			sp.Context.Flags &= flag.Debug  // other flags then Debug should be discarded in comparison
			exp.Context.Flags &= flag.Debug // other flags then Debug should be discarded in comparison
			sp.SpanID, sp.ParentSpanID = exp.SpanID, exp.ParentSpanID
			sp.Duration, sp.Start = exp.Duration, exp.Start
		}
		if a, e := sp.TraceID, exp.TraceID; a != e {
			t.Fatalf("%d: TraceID changed from %d to %d", i, e, a)
		}
		if !reflect.DeepEqual(exp, sp) {
			t.Fatalf("%d: wanted %+v, got %+v", i, spew.Sdump(exp), spew.Sdump(sp))
		}
	}
}<|MERGE_RESOLUTION|>--- conflicted
+++ resolved
@@ -15,7 +15,7 @@
 )
 
 type verbatimCarrier struct {
-	zipkintracer.Context
+	zipkintracer.SpanContext
 	b map[string]string
 }
 
@@ -32,11 +32,11 @@
 }
 
 func (vc *verbatimCarrier) SetState(tID, sID uint64, pId *uint64, sampled bool, flags flag.Flags) {
-	vc.Context = zipkintracer.Context{TraceID: tID, SpanID: sID, ParentSpanID: pId, Sampled: sampled, Flags: flags}
+	vc.SpanContext = zipkintracer.SpanContext{TraceID: tID, SpanID: sID, ParentSpanID: pId, Sampled: sampled, Flags: flags}
 }
 
 func (vc *verbatimCarrier) State() (traceID, spanID uint64, parentSpanID *uint64, sampled bool, flags flag.Flags) {
-	return vc.Context.TraceID, vc.Context.SpanID, vc.Context.ParentSpanID, vc.Context.Sampled, vc.Context.Flags
+	return vc.SpanContext.TraceID, vc.SpanContext.SpanID, vc.SpanContext.ParentSpanID, vc.SpanContext.Sampled, vc.SpanContext.Flags
 }
 
 func TestSpanPropagator(t *testing.T) {
@@ -86,17 +86,12 @@
 	exp.Start = time.Time{}.Add(1)
 
 	for i, sp := range spans {
-<<<<<<< HEAD
-		if a, e := sp.ParentSpanID, exp.ParentSpanID; a != e {
-			t.Errorf("%d: wanted %+v, got %+v", i, spew.Sdump(exp), spew.Sdump(sp))
-=======
-		if a, e := sp.ParentSpanID, exp.SpanID; a != e {
->>>>>>> a0a23de2
+		if a, e := *sp.ParentSpanID, exp.SpanID; a != e {
 			t.Fatalf("%d: ParentSpanID %d does not match expectation %d", i, a, e)
 		} else {
 			// Prepare for comparison.
-			sp.Context.Flags &= flag.Debug  // other flags then Debug should be discarded in comparison
-			exp.Context.Flags &= flag.Debug // other flags then Debug should be discarded in comparison
+			sp.SpanContext.Flags &= flag.Debug  // other flags then Debug should be discarded in comparison
+			exp.SpanContext.Flags &= flag.Debug // other flags then Debug should be discarded in comparison
 			sp.SpanID, sp.ParentSpanID = exp.SpanID, exp.ParentSpanID
 			sp.Duration, sp.Start = exp.Duration, exp.Start
 		}
